--- conflicted
+++ resolved
@@ -223,12 +223,8 @@
   float ud = c_kd * r;
 
   float phi_c =
-<<<<<<< HEAD
     sat(up + ui + ud + phi_ff, max_roll * M_PI / 180.0, -max_roll * M_PI / 180.0);
-=======
-    sat(up + ui + ud + phi_ff, max_roll * 3.14 / 180.0, -max_roll * 3.14 / 180.0);
   float phi_c_unsat = up + ui + ud + phi_ff;
->>>>>>> 15c2a140
 
   if (fabs(phi_c - phi_c_unsat) > 0.0001) { // If the controller is saturating don't integrate.
     c_integrator_ = c_integrator_prev;
@@ -452,13 +448,12 @@
 void controller_successive_loop::declare_parameters()
 {
   // Declare param with ROS2 and set the default value.
-<<<<<<< HEAD
-  params.declare_param("max_takeoff_throttle", 0.55);
-  params.declare_param("c_kp", 2.37);
-  params.declare_param("c_ki", .4);
-  params.declare_param("c_kd", .0);
-  params.declare_param("max_roll", 25.0);
-  params.declare_param("cmd_takeoff_pitch", 5.0);
+  params.declare_double("max_takeoff_throttle", 0.55);
+  params.declare_double("c_kp", 2.37);
+  params.declare_double("c_ki", .4);
+  params.declare_double("c_kd", .0);
+  params.declare_double("max_roll", 25.0);
+  params.declare_double("cmd_takeoff_pitch", 5.0);
 
   params.declare_param("r_kp", .06);
   params.declare_param("r_ki", .0);
@@ -467,40 +462,6 @@
   params.declare_param("max_r", 1.0);
   params.declare_param("trim_a", 0.0);
 
-  params.declare_param("p_kp", -.15);
-  params.declare_param("p_ki", .0);
-  params.declare_param("p_kd", -.05);
-  params.declare_param("max_e", .15);
-  params.declare_param("max_pitch", 20.0);
-  params.declare_param("trim_e", 0.02);
-
-  params.declare_param("tau", 50.0);
-  params.declare_param("a_t_kp", .05);
-  params.declare_param("a_t_ki", .005);
-  params.declare_param("a_t_kd", 0.0);
-  params.declare_param("max_t", 1.0);
-  params.declare_param("trim_t", 0.5);
-
-  params.declare_param("a_kp", 0.015);
-  params.declare_param("a_ki", 0.003);
-  params.declare_param("a_kd", 0.0);
-
-  params.declare_param("y_pwo", .6349);
-  params.declare_param("y_kr", .85137);
-=======
-  params.declare_double("max_takeoff_throttle", 0.55);
-  params.declare_double("c_kp", 2.37);
-  params.declare_double("c_ki", .4);
-  params.declare_double("c_kd", .0);
-  params.declare_double("max_roll", 25.0);
-  params.declare_double("cmd_takeoff_pitch", 5.0);
-
-  params.declare_double("r_kp", .06);
-  params.declare_double("r_ki", .0);
-  params.declare_double("r_kd", .04);
-  params.declare_double("max_a", .15);
-  params.declare_double("trim_a", 0.0);
-
   params.declare_double("p_kp", -.15);
   params.declare_double("p_ki", .0);
   params.declare_double("p_kd", -.05);
@@ -521,7 +482,6 @@
 
   params.declare_double("y_pwo", .6349);
   params.declare_double("y_kr", .85137);
->>>>>>> 15c2a140
 }
 
 } // namespace rosplane