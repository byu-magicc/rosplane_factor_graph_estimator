--- conflicted
+++ resolved
@@ -56,17 +56,10 @@
     output.c[1] = waypoints_[0].w[1];
     output.c[2] = waypoints_[0].w[2];
     output.rho = R_min;
-<<<<<<< HEAD
     output.lamda = orbit_direction(input.pn, input.pe, input.chi, output.c[0], output.c[1]); // Calculate the most conveinent orbit direction of that point.
   }
-  else 
-  {
-    if (waypoints_[idx_a_].chi_valid) { // If the waypoint demands a specific heading through that waypoint, use a Dubins path.
-=======
-    output.lamda = 1;
-  } else {
+  else {
     if (waypoints_[idx_a_].use_chi) {
->>>>>>> 0ed731e2
       manage_dubins(input, output);
     } else { // If the heading through the point does not matter use the default path following.
       /** Switch the following for flying directly to waypoints, or filleting corners */
